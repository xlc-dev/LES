name: CD

on:
  push:
    branches:
      - main

jobs:
  build-and-deploy:
    runs-on: ubuntu-latest

    steps:
      - uses: actions/checkout@v4

      - uses: actions/setup-node@v4
        with:
          node-version: "latest"

      - name: Install dependencies
        run: npm install

      - name: Build project
        run: npm run build

      - name: Deploy to GitHub Pages
        uses: peaceiris/actions-gh-pages@v3
        with:
<<<<<<< HEAD
          github_token: ${{ secrets.GH_TOKEN }}
          publish_dir: ./dist
=======
          github_token: ${{ secrets.GITHUB_TOKEN }}
          publish_dir: ./dist
          branch: gh-pages
>>>>>>> 020fb581
<|MERGE_RESOLUTION|>--- conflicted
+++ resolved
@@ -25,11 +25,6 @@
       - name: Deploy to GitHub Pages
         uses: peaceiris/actions-gh-pages@v3
         with:
-<<<<<<< HEAD
           github_token: ${{ secrets.GH_TOKEN }}
           publish_dir: ./dist
-=======
-          github_token: ${{ secrets.GITHUB_TOKEN }}
-          publish_dir: ./dist
-          branch: gh-pages
->>>>>>> 020fb581
+          branch: gh-pages