name: CD

on:
  push:
    branches: ["main"]
  workflow_dispatch:

permissions:
  contents: write
  pages: write
  id-token: write

concurrency:
  group: "pages"
  cancel-in-progress: false

jobs:
  build:
    runs-on: ubuntu-latest

    steps:
      - uses: actions/checkout@v4

      - uses: actions/setup-node@v4
        with:
<<<<<<< HEAD
          node-version: 23.3
=======
          node-version: 20
>>>>>>> 7227797d

      - name: Install dependencies
        run: npm i

      - name: Build
        run: npm run build

      - name: Setup Pages
        uses: actions/configure-pages@v5

      - name: Upload artifact
        uses: actions/upload-pages-artifact@v3
        with:
          path: "./dist"

      - name: Deploy to GitHub Pages
        id: deployment
        uses: actions/deploy-pages@v4<|MERGE_RESOLUTION|>--- conflicted
+++ resolved
@@ -23,11 +23,7 @@
 
       - uses: actions/setup-node@v4
         with:
-<<<<<<< HEAD
           node-version: 23.3
-=======
-          node-version: 20
->>>>>>> 7227797d
 
       - name: Install dependencies
         run: npm i
