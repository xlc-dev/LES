name: CD

on:
  push:
    branches: ["main"]
  workflow_dispatch:

permissions:
  contents: read
  pages: write
  id-token: write

concurrency:
  group: "pages"
  cancel-in-progress: false

jobs:
<<<<<<< HEAD
  build:
    runs-on: ubuntu-latest
=======
  deploy:
    runs-on: ubuntu-22.04
    concurrency:
      group: ${{ github.workflow }}-${{ github.ref }}
>>>>>>> ae79b635

    steps:
      - name: Checkout
        uses: actions/checkout@v4

      - name: Use Node.js 20
        uses: actions/setup-node@v3
        with:
<<<<<<< HEAD
          node-version: 20

      - name: Install dependencies
=======
          node-version: "23.3"

      - name: Install
>>>>>>> ae79b635
        run: npm i

      - name: Build
        run: npm run build

<<<<<<< HEAD
      - name: Setup Pages
        uses: actions/configure-pages@v5

      - name: Upload artifact
        uses: actions/upload-pages-artifact@v3
        with:
          path: "./dist"

      - name: Deploy to GitHub Pages
        id: deployment
        uses: actions/deploy-pages@v4
=======
      - name: Deploy
        uses: JamesIves/github-pages-deploy-action@v4
        with:
          folder: dist
          branch: gh-pages
>>>>>>> ae79b635
<|MERGE_RESOLUTION|>--- conflicted
+++ resolved
@@ -15,15 +15,8 @@
   cancel-in-progress: false
 
 jobs:
-<<<<<<< HEAD
   build:
     runs-on: ubuntu-latest
-=======
-  deploy:
-    runs-on: ubuntu-22.04
-    concurrency:
-      group: ${{ github.workflow }}-${{ github.ref }}
->>>>>>> ae79b635
 
     steps:
       - name: Checkout
@@ -32,36 +25,16 @@
       - name: Use Node.js 20
         uses: actions/setup-node@v3
         with:
-<<<<<<< HEAD
           node-version: 20
-
+          
       - name: Install dependencies
-=======
-          node-version: "23.3"
-
-      - name: Install
->>>>>>> ae79b635
         run: npm i
 
       - name: Build
         run: npm run build
 
-<<<<<<< HEAD
-      - name: Setup Pages
-        uses: actions/configure-pages@v5
-
-      - name: Upload artifact
-        uses: actions/upload-pages-artifact@v3
-        with:
-          path: "./dist"
-
-      - name: Deploy to GitHub Pages
-        id: deployment
-        uses: actions/deploy-pages@v4
-=======
       - name: Deploy
         uses: JamesIves/github-pages-deploy-action@v4
         with:
           folder: dist
-          branch: gh-pages
->>>>>>> ae79b635
+          branch: gh-pages