<script lang="ts">
  import { DatePicker } from "date-picker-svelte";

  import SchedulableLoadGrid from "./SchedulableLoadGrid.svelte";

  import { getEndDate, getStartDate, getHousehold } from "./state.svelte";
  import { onDestroy } from "svelte";

  const household = getHousehold().household!;
  const setHousehold = getHousehold();
  const endDate = getEndDate();
  const startDate = getStartDate();

  const setMinDate = new Date(startDate.startDate * 1000);
  const setMaxDate: Date = new Date(endDate.endDate * 1000);

  let showDatePicker: boolean = $state(false);
  let selectedDate: Date = $state(setMinDate);
  let formattedDate: string = $derived(new Date(selectedDate).toLocaleDateString("en-US"));

  let weekDates: Date[] = $derived.by(() => {
    let curweekDates = [selectedDate];

    let daysLeft = Math.min(
      6,
      Math.round((setMaxDate.getTime() - selectedDate.getTime()) / (24 * 60 * 60 * 1000))
    );

    for (let i = 1; i <= daysLeft; i++) {
      let nextDay = new Date(selectedDate);
      nextDay.setDate(nextDay.getDate() + i);
      curweekDates.push(nextDay);
    }

    return curweekDates;
  });

  const hours = Array.from({ length: 24 }, (_, i) => i);

  function handleClickOutsideDatePicker(event: any) {
    if (!event.target.closest(".date-picker-container")) {
      showDatePicker = false;
    }
  }

  onDestroy(() => {
    setHousehold.setHousehold(null);
  });
</script>

<svelte:window onclick={handleClickOutsideDatePicker} />

<div class="text-les-highlight flex flex-col gap-12">
  <div
    class="mx-auto w-full max-w-7xl space-y-8 rounded-xl border-4 border-gray-300 bg-white p-8 shadow-lg">
    <div>
      <h1 class="mb-6 text-4xl font-extrabold text-gray-800">Household Information</h1>
      <div
        class="rounded-lg border border-gray-200 bg-gray-50 p-6 shadow-sm transition-shadow duration-300">
        <div class="grid grid-cols-2 gap-6">
          <div class="font-semibold text-gray-600">Name:</div>
          <div class="text-gray-800">{household.name}</div>
          <div class="font-semibold text-gray-600">Size:</div>
          <div class="text-gray-800">{household.size}</div>
          <div class="font-semibold text-gray-600">Energy Usage:</div>
          <div class="text-gray-800">{household.energyUsage}</div>
          <div class="font-semibold text-gray-600">Solar Panels:</div>
          <div class="text-gray-800">{household.solarPanels}</div>
          {#if household.solarYieldYearly > 0}
            <div class="font-semibold text-gray-600">Solar Panel Type:</div>
            <div class="text-gray-800">{household.solarPanelType}</div>
          {/if}
          <div class="font-semibold text-gray-600">Solar Yield Yearly:</div>
          <div class="text-gray-800">{household.solarYieldYearly}</div>
        </div>
      </div>
    </div>

    {#if household.appliances}
      <div>
        <h2 class="mb-6 text-2xl font-bold text-gray-800">Appliances</h2>
        <div class="grid grid-cols-1 gap-6 sm:grid-cols-2 lg:grid-cols-3">
          {#each household.appliances as appliance}
            <div
              class="rounded-lg border border-gray-200 bg-gray-50 p-6 shadow-sm transition-shadow duration-300">
              <div class="text-lg font-semibold text-gray-700">{appliance.name}</div>
              <div class="mt-3 space-y-2 text-gray-600">
                <div><span class="font-semibold">Power:</span> {appliance.power}</div>
                <div><span class="font-semibold">Duration:</span> {appliance.duration}</div>
                <div><span class="font-semibold">Daily Usage:</span> {appliance.dailyUsage}</div>
              </div>
            </div>
          {/each}
        </div>
      </div>
    {/if}

    <div>
      <div class="flex justify-between">
        <h2 class="mb-6 text-3xl font-extrabold text-gray-800">Schedulable Load</h2>
        <div class="relative mb-6">
          <button
            class="cursor-pointer rounded-lg bg-blue-600 px-6 py-3 text-white transition-transform duration-300 hover:bg-blue-500"
            onclick={(e) => (e.stopPropagation(), (showDatePicker = !showDatePicker))}>
            Select Date
          </button>
          {#if showDatePicker}
            <div
              class="date-picker-container calendar absolute z-10 mt-2 rounded-lg bg-white shadow-lg">
              <DatePicker bind:value={selectedDate} min={setMinDate} max={setMaxDate} />
            </div>
          {/if}
        </div>
      </div>

      <div class="grid grid-cols-1 gap-6 xl:grid-cols-2">
        {#key selectedDate}
          {#each weekDates as date}
            <div
              class="flex w-full flex-col items-center justify-center rounded-lg border border-gray-200 bg-gray-50 p-4">
              <div class="mb-3 text-center text-lg font-semibold text-gray-700">
                {date.toLocaleDateString("en-US", { weekday: "long" })}
              </div>
              <table>
                <tbody>
                  <tr>
                    <td class="flex items-center justify-center p-4" colspan={7}>
<<<<<<< HEAD
                      <SchedulableLoadGrid
                        appliances={household.appliances}
                        date={date.toLocaleDateString("en-US")}
                        dateNoFormat={date}
                        {hours} />
=======
                      {#key formattedDate}
                        <SchedulableLoadGrid
                          appliances={household.appliances}
                          date={formattedDate}
                          dateNoFormat={selectedDate}
                          {hours} />
                      {/key}
>>>>>>> e8889ed1
                    </td>
                  </tr>
                </tbody>
              </table>
            </div>
          {/each}
        {/key}
      </div>
    </div>
  </div>
</div><|MERGE_RESOLUTION|>--- conflicted
+++ resolved
@@ -125,21 +125,11 @@
                 <tbody>
                   <tr>
                     <td class="flex items-center justify-center p-4" colspan={7}>
-<<<<<<< HEAD
                       <SchedulableLoadGrid
                         appliances={household.appliances}
                         date={date.toLocaleDateString("en-US")}
                         dateNoFormat={date}
                         {hours} />
-=======
-                      {#key formattedDate}
-                        <SchedulableLoadGrid
-                          appliances={household.appliances}
-                          date={formattedDate}
-                          dateNoFormat={selectedDate}
-                          {hours} />
-                      {/key}
->>>>>>> e8889ed1
                     </td>
                   </tr>
                 </tbody>
