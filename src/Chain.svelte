<script lang="ts">
  import { slide } from "svelte/transition";
  import { downloadExcel } from "./excel.svelte";
  import {
    getComponent,
    getDashboard,
    getEfficiencyResults,
    getEndDate,
    getLoopManager,
    getRuntime,
    getStartDate,
    getStepperData,
  } from "./state.svelte";
  import Stepper from "./Stepper.svelte";

  interface Props {
    completed: boolean;
  }

  // @ts-ignore
  let { completed = $bindable() }: Props = $props();

  const stepperData = getStepperData();
  const loopManager = getLoopManager();
  const runtime = getRuntime();
  const efficiencyResults = getEfficiencyResults();
  const startDate = getStartDate();
  const endDate = getEndDate();
  const component = getComponent();
  const dashboard = getDashboard();

  let done = $state(false);
  let showChainDropdown = $state(false);
  let chainCount: number = $state(0);
  let currentChainIndex = $state(0);
  let chainIterations: StepperData[] = $state([]);
  let initial = $state(true);
  let prevChainCount = $state(0);
  let stepperDone = $state(false);
<<<<<<< HEAD
  let hasErrors = $state(false);
  let errors: { [field: string]: string } = $state({});

  const isValidNumber = (value: any) =>
    value !== null && value !== undefined && !isNaN(parseFloat(value)) && isFinite(value);

  function validateField(key: string, value: any, validateFn: (val: any) => string): void {
    const errorMessage = validateFn(value);
    if (errorMessage) {
      errors = { ...errors, [key]: errorMessage };
    } else {
      const { [key]: removed, ...rest } = errors;
      errors = rest;
    }
  }

  function validatePositiveNumber(val: any): string {
    if (val === null || val === undefined || val === "") {
      return "This field is required.";
    } else if (!isValidNumber(val)) {
      return "Please enter a valid number.";
    } else if (Number(val) < 0) {
      return "Please enter a valid positive number.";
    }
    return "";
  }

  function validateCurrentIteration(): boolean {
    errors = {};
    const twinworld = chainIterations[currentChainIndex]?.twinworld;
    if (twinworld) {
      validateField(
        `twinworld-solarPanelCapacity-${currentChainIndex}`,
        twinworld.solarPanelCapacity,
        validatePositiveNumber
      );
    }
    const costmodel = chainIterations[currentChainIndex]?.costmodel;
    if (costmodel) {
      validateField(
        `costmodel-priceNetworkBuyConsumer-${currentChainIndex}`,
        costmodel.priceNetworkBuyConsumer,
        validatePositiveNumber
      );
      validateField(
        `costmodel-priceNetworkSellConsumer-${currentChainIndex}`,
        costmodel.priceNetworkSellConsumer,
        validatePositiveNumber
      );
      validateField(
        `costmodel-fixedPriceRatio-${currentChainIndex}`,
        costmodel.fixedPriceRatio,
        validatePositiveNumber
      );
    }
    const algo = chainIterations[currentChainIndex]?.algo;
    if (algo) {
      validateField(
        `algo-maxTemperature-${currentChainIndex}`,
        algo.maxTemperature,
        validatePositiveNumber
      );
    }
    const energyflow = chainIterations[currentChainIndex]?.energyflow;
    if (energyflow) {
      validateField(
        `energyflow-solarPanelsFactor-${currentChainIndex}`,
        energyflow.solarPanelsFactor,
        validatePositiveNumber
      );
      validateField(
        `energyflow-energyUsageFactor-${currentChainIndex}`,
        energyflow.energyUsageFactor,
        validatePositiveNumber
      );
    }
=======

  let errors: { [field: string]: string } = $state({});

  // Helper function to check if a value is a valid number.
  const isValidNumber = (value: any) =>
    value !== null && value !== undefined && !isNaN(parseFloat(value)) && isFinite(value);

  function validateCurrentIteration(): boolean {
    // Clear previous errors
    errors = {};

    // Validate Twinworld fields
    if (chainIterations[currentChainIndex]?.twinworld) {
      const value = chainIterations[currentChainIndex].twinworld.solarPanelCapacity;
      if (value === null || value === undefined) {
        errors[`twinworld-solarPanelCapacity-${currentChainIndex}`] =
          "Solar Panel Capacity is required.";
      } else if (!isValidNumber(value) || Number(value) < 0) {
        errors[`twinworld-solarPanelCapacity-${currentChainIndex}`] =
          "Please enter a valid positive number.";
      }
    }

    // Validate Cost Model fields
    if (chainIterations[currentChainIndex]?.costmodel) {
      const costModel = chainIterations[currentChainIndex].costmodel;

      // Price Network Buy Consumer
      if (
        costModel.priceNetworkBuyConsumer === null ||
        costModel.priceNetworkBuyConsumer === undefined
      ) {
        errors[`costmodel-priceNetworkBuyConsumer-${currentChainIndex}`] =
          "Price Network Buy Consumer is required.";
      } else if (
        !isValidNumber(costModel.priceNetworkBuyConsumer) ||
        Number(costModel.priceNetworkBuyConsumer) < 0
      ) {
        errors[`costmodel-priceNetworkBuyConsumer-${currentChainIndex}`] =
          "Please enter a valid positive number.";
      }

      // Price Network Sell Consumer
      if (
        costModel.priceNetworkSellConsumer === null ||
        costModel.priceNetworkSellConsumer === undefined
      ) {
        errors[`costmodel-priceNetworkSellConsumer-${currentChainIndex}`] =
          "Price Network Sell Consumer is required.";
      } else if (
        !isValidNumber(costModel.priceNetworkSellConsumer) ||
        Number(costModel.priceNetworkSellConsumer) < 0
      ) {
        errors[`costmodel-priceNetworkSellConsumer-${currentChainIndex}`] =
          "Please enter a valid positive number.";
      }

      // Fixed Price Ratio
      if (costModel.fixedPriceRatio === null || costModel.fixedPriceRatio === undefined) {
        errors[`costmodel-fixedPriceRatio-${currentChainIndex}`] =
          "Fixed Price Ratio is required.";
      } else if (
        !isValidNumber(costModel.fixedPriceRatio) ||
        Number(costModel.fixedPriceRatio) < 0
      ) {
        errors[`costmodel-fixedPriceRatio-${currentChainIndex}`] =
          "Please enter a valid positive number.";
      }
    }

    // Validate Algorithm fields
    if (chainIterations[currentChainIndex]?.algo) {
      const algo = chainIterations[currentChainIndex].algo;
      if (algo.maxTemperature === null || algo.maxTemperature === undefined) {
        errors[`algo-maxTemperature-${currentChainIndex}`] = "Max Temperature is required.";
      } else if (!isValidNumber(algo.maxTemperature) || Number(algo.maxTemperature) < 0) {
        errors[`algo-maxTemperature-${currentChainIndex}`] =
          "Please enter a valid positive number.";
      }
    }

    // Validate Energyflow fields
    if (chainIterations[currentChainIndex]?.energyflow) {
      const energyflow = chainIterations[currentChainIndex].energyflow;
      if (energyflow.solarPanelsFactor === null || energyflow.solarPanelsFactor === undefined) {
        errors[`energyflow-solarPanelsFactor-${currentChainIndex}`] =
          "Solar Panels Factor is required.";
      } else if (
        !isValidNumber(energyflow.solarPanelsFactor) ||
        Number(energyflow.solarPanelsFactor) < 0
      ) {
        errors[`energyflow-solarPanelsFactor-${currentChainIndex}`] =
          "Please enter a valid positive number.";
      }

      if (energyflow.energyUsageFactor === null || energyflow.energyUsageFactor === undefined) {
        errors[`energyflow-energyUsageFactor-${currentChainIndex}`] =
          "Energy Usage Factor is required.";
      } else if (
        !isValidNumber(energyflow.energyUsageFactor) ||
        Number(energyflow.energyUsageFactor) < 0
      ) {
        errors[`energyflow-energyUsageFactor-${currentChainIndex}`] =
          "Please enter a valid positive number.";
      }
    }

    // Return true if no errors, false otherwise.
>>>>>>> e8889ed1
    return Object.keys(errors).length === 0;
  }

  function nextChainIteration() {
<<<<<<< HEAD
=======
    // Validate current chain settings before proceeding
>>>>>>> e8889ed1
    if (!validateCurrentIteration()) {
      alert("Please correct the errors before proceeding.");
      return;
    }
<<<<<<< HEAD
=======

>>>>>>> e8889ed1
    if (currentChainIndex < chainCount - 1) {
      currentChainIndex++;
      loadEditors("costmodelalgo", chainIterations[currentChainIndex].costmodel.algorithm);
      loadEditors("algorithm", chainIterations[currentChainIndex].algo.algorithm);
    }
  }

  function previousChainIteration() {
    // Even when going back, you might want to validate—but here we allow going back without validation.
    if (currentChainIndex > 0) {
      currentChainIndex--;
      loadEditors("costmodelalgo", chainIterations[currentChainIndex].costmodel.algorithm);
      loadEditors("algorithm", chainIterations[currentChainIndex].algo.algorithm);
    }
  }

  function handleClickOutside(event: Event) {
    if (!(event.target as HTMLElement).closest(".dropdown-container")) {
      showChainDropdown = false;
    }
  }

  async function runChain() {
<<<<<<< HEAD
=======
    // Validate current iteration before starting the chain run.
>>>>>>> e8889ed1
    if (!validateCurrentIteration()) {
      alert("Please correct the errors before running the chain.");
      return;
    }
    dashboard.setDashboard(true);
    if (chainIterations.length) {
      stepperData.setStepperData(chainIterations[0]);
    }
    for (let i = 0; i < chainCount; i++) {
      await new Promise<void>((resolve) => {
        if (component.currentComponent !== "Stop") {
          runtime.startRuntime();
          loopManager.startLoop(() => {
            if (i < chainCount - 1) {
              stepperData.setStepperData(chainIterations[i + 1]);
              efficiencyResults.setEfficiencyResults([]);
              startDate.setStartDate(0);
              endDate.setEndDate(0);
            }
            runtime.stopRuntime();
            resolve();
          });
        }
      });
      downloadExcel(`Chain ${i + 1}`);
      if (i < chainCount - 1) nextChainIteration();
    }
    completed = true;
  }

  function loadEditors(id: string, value: string) {
    if (!document.getElementById(id)) return;
<<<<<<< HEAD
    // @ts-ignore - aceEditor is defined in the global scope
=======
    // @ts-ignore
>>>>>>> e8889ed1
    const aceEditor = ace.edit(id, {
      mode: "ace/mode/javascript",
      selectionStyle: "text",
      autoScrollEditorIntoView: true,
      animatedScroll: true,
      fontSize: "15px",
    });
<<<<<<< HEAD
=======

>>>>>>> e8889ed1
    aceEditor.setValue(value, -1);
  }

  function createIteration(): StepperData {
    return {
      twinworld: { ...stepperData.stepperData.twinworld },
      costmodel: { ...stepperData.stepperData.costmodel },
      algo: { ...stepperData.stepperData.algo },
      energyflow: { ...stepperData.stepperData.energyflow },
      energyflowlabel: stepperData.stepperData.energyflowlabel,
    };
  }

  $effect(() => {
    if (chainCount === 0) return;
    if (!initial && chainCount !== prevChainCount) {
      if (
        confirm(
          "Changing the chain length will erase all your current changes. Do you want to proceed?"
        )
      ) {
        chainIterations = Array.from({ length: chainCount }, createIteration);
        currentChainIndex = 0;
      } else {
        chainCount = prevChainCount;
      }
    } else if (initial) {
      chainIterations = Array.from({ length: chainCount }, createIteration);
    }
    initial = false;
    prevChainCount = chainCount;
    loadEditors("costmodelalgo", chainIterations[currentChainIndex].costmodel.algorithm);
    loadEditors("algorithm", chainIterations[currentChainIndex].algo.algorithm);
<<<<<<< HEAD
  });

  $effect(() => {
    hasErrors = Object.keys(errors).length > 0;
=======
>>>>>>> e8889ed1
  });
</script>

<svelte:window onclick={handleClickOutside} />

{#if !stepperDone}
  <Stepper onComplete={() => (stepperDone = true)} />
{:else}
  <div
    class="text-les-highlight mx-auto flex max-w-3xl flex-col items-center justify-center space-y-8 px-2 py-8">
    <div
      class="flex w-full cursor-pointer flex-col items-center gap-8 space-y-4 rounded-lg border-4 border-gray-400 bg-white p-4">
      <h1 class="text-center text-4xl font-bold">
        {#if chainCount > 0}
          Chaining (Iteration {currentChainIndex + 1} / {chainCount})
        {:else}
          Please select a chain length to continue
        {/if}
      </h1>
      <div class="dropdown-container relative w-full">
        <button
          class="w-full cursor-pointer rounded-lg border border-gray-300 bg-white px-4 py-2 text-gray-700 shadow-sm transition-colors duration-300 hover:bg-gray-100 focus:ring-2 focus:ring-gray-400 focus:outline-none"
          onclick={() => (showChainDropdown = !showChainDropdown)}>
          Chain length: {chainCount || "Not set"}
        </button>
        {#if showChainDropdown}
          <div
            class="absolute left-0 z-10 mt-2 w-full rounded-lg border bg-white ring-1 shadow-lg ring-black transition-all"
            in:slide={{ duration: 200 }}
            out:slide={{ duration: 200 }}>
            <div class="max-h-60 overflow-y-auto rounded-lg">
              {#each Array.from({ length: 20 }, (_, i) => i + 1) as num}
                <button
                  class="w-full cursor-pointer px-4 py-2 text-left text-sm text-gray-700 hover:bg-gray-100"
                  onclick={() => {
                    chainCount = num;
                    showChainDropdown = false;
                  }}>
                  {num}
                </button>
              {/each}
            </div>
          </div>
        {/if}
      </div>
<<<<<<< HEAD
=======

>>>>>>> e8889ed1
      {#if chainCount === 0}
        <div class="flex w-full items-center justify-center">
          <p class="text-lg text-gray-600">
            Please select a chain length to start configuring settings.
          </p>
        </div>
      {:else if !done}
        <div class="flex w-full flex-col space-y-6">
          {#if chainIterations[currentChainIndex]}
<<<<<<< HEAD
=======
            <!-- Twinworld Fieldset -->
>>>>>>> e8889ed1
            {#if chainIterations[currentChainIndex].twinworld}
              <fieldset class="rounded-lg border-2 border-gray-300 p-4">
                <legend class="mb-2 text-2xl font-bold text-gray-800">Twin World</legend>
                <div>
                  <label
                    for="solarCap-{currentChainIndex}"
                    class="mb-1 block text-lg text-gray-700">
                    Solar Panel Capacity
                  </label>
                  <input
                    id="solarCap-{currentChainIndex}"
                    type="number"
                    required
                    min="0"
                    step="any"
                    class="text-les-highlight w-full rounded-lg border-2 border-gray-400 p-2"
<<<<<<< HEAD
                    bind:value={chainIterations[currentChainIndex].twinworld.solarPanelCapacity}
                    oninput={(e) => {
                      const value = +e.currentTarget.value;
                      chainIterations[currentChainIndex].twinworld.solarPanelCapacity = value;
                      validateField(
                        `twinworld-solarPanelCapacity-${currentChainIndex}`,
                        value,
                        validatePositiveNumber
                      );
                    }} />
=======
                    bind:value={chainIterations[currentChainIndex].twinworld.solarPanelCapacity} />
>>>>>>> e8889ed1
                  {#if errors[`twinworld-solarPanelCapacity-${currentChainIndex}`]}
                    <p class="text-sm text-red-500">
                      {errors[`twinworld-solarPanelCapacity-${currentChainIndex}`]}
                    </p>
                  {/if}
                </div>
              </fieldset>
            {/if}
<<<<<<< HEAD
=======

            <!-- Cost Model Fieldset -->
>>>>>>> e8889ed1
            {#if chainIterations[currentChainIndex].costmodel}
              <fieldset class="rounded-lg border-2 border-gray-300 p-4">
                <legend class="mb-2 text-2xl font-bold text-gray-800">Cost Model</legend>
                <div class="mb-4">
                  <label
                    for="priceNetBuy-{currentChainIndex}"
                    class="mb-1 block text-lg text-gray-700">
                    Price Network Buy Consumer
                  </label>
                  <input
                    id="priceNetBuy-{currentChainIndex}"
                    type="number"
                    required
                    step="0.01"
                    min="0"
                    class="text-les-highlight w-full rounded-lg border-2 border-gray-400 p-2"
                    bind:value={
                      chainIterations[currentChainIndex].costmodel.priceNetworkBuyConsumer
<<<<<<< HEAD
                    }
                    oninput={(e) => {
                      const value = +e.currentTarget.value;
                      chainIterations[currentChainIndex].costmodel.priceNetworkBuyConsumer = value;
                      validateField(
                        `costmodel-priceNetworkBuyConsumer-${currentChainIndex}`,
                        value,
                        validatePositiveNumber
                      );
                    }} />
=======
                    } />
>>>>>>> e8889ed1
                  {#if errors[`costmodel-priceNetworkBuyConsumer-${currentChainIndex}`]}
                    <p class="text-sm text-red-500">
                      {errors[`costmodel-priceNetworkBuyConsumer-${currentChainIndex}`]}
                    </p>
                  {/if}
                </div>
                <div class="mb-4">
                  <label
                    for="priceNetSell-{currentChainIndex}"
                    class="mb-1 block text-lg text-gray-700">
                    Price Network Sell Consumer
                  </label>
                  <input
                    id="priceNetSell-{currentChainIndex}"
                    type="number"
                    required
                    step="0.01"
                    min="0"
                    class="text-les-highlight w-full rounded-lg border-2 border-gray-400 p-2"
                    bind:value={
                      chainIterations[currentChainIndex].costmodel.priceNetworkSellConsumer
<<<<<<< HEAD
                    }
                    oninput={(e) => {
                      const value = +e.currentTarget.value;
                      chainIterations[currentChainIndex].costmodel.priceNetworkSellConsumer =
                        value;
                      validateField(
                        `costmodel-priceNetworkSellConsumer-${currentChainIndex}`,
                        value,
                        validatePositiveNumber
                      );
                    }} />
=======
                    } />
>>>>>>> e8889ed1
                  {#if errors[`costmodel-priceNetworkSellConsumer-${currentChainIndex}`]}
                    <p class="text-sm text-red-500">
                      {errors[`costmodel-priceNetworkSellConsumer-${currentChainIndex}`]}
                    </p>
                  {/if}
                </div>
                <div class="mb-4">
                  <label
                    for="fixPriceRatio-{currentChainIndex}"
                    class="mb-1 block text-lg text-gray-700">
                    Fixed Price Ratio
                  </label>
                  <input
                    id="fixPriceRatio-{currentChainIndex}"
                    type="number"
                    required
                    step="0.01"
                    min="0"
                    class="text-les-highlight w-full rounded-lg border-2 border-gray-400 p-2"
<<<<<<< HEAD
                    bind:value={chainIterations[currentChainIndex].costmodel.fixedPriceRatio}
                    oninput={(e) => {
                      const value = +e.currentTarget.value;
                      chainIterations[currentChainIndex].costmodel.fixedPriceRatio = value;
                      validateField(
                        `costmodel-fixedPriceRatio-${currentChainIndex}`,
                        value,
                        validatePositiveNumber
                      );
                    }} />
=======
                    bind:value={chainIterations[currentChainIndex].costmodel.fixedPriceRatio} />
>>>>>>> e8889ed1
                  {#if errors[`costmodel-fixedPriceRatio-${currentChainIndex}`]}
                    <p class="text-sm text-red-500">
                      {errors[`costmodel-fixedPriceRatio-${currentChainIndex}`]}
                    </p>
                  {/if}
                </div>
                {#if chainIterations[currentChainIndex].costmodel.name !== "Fixed Price" && chainIterations[currentChainIndex].costmodel.algorithm !== "TEMO"}
                  <div>
                    <label
                      for="costModelAlgo-{currentChainIndex}"
                      class="mb-1 block text-lg text-gray-700">
                      Algorithm
                    </label>
                    <div
                      id="costmodelalgo"
                      class="text-les-highlight h-40 w-full rounded-lg border-2 border-gray-400 p-2">
                    </div>
                  </div>
                {/if}
              </fieldset>
            {/if}
<<<<<<< HEAD
=======

            <!-- Algorithm Fieldset -->
>>>>>>> e8889ed1
            {#if chainIterations[currentChainIndex].algo}
              <fieldset class="rounded-lg border-2 border-gray-300 p-4">
                <legend class="mb-2 text-2xl font-bold text-gray-800">Algorithm</legend>
                <div class="mb-4">
                  <label
                    for="maxTemp-{currentChainIndex}"
                    class="mb-1 block text-lg text-gray-700">
                    Max Temperature
                  </label>
                  <input
                    id="maxTemp-{currentChainIndex}"
                    type="number"
                    required
                    step="any"
                    min="0"
                    class="text-les-highlight w-full rounded-lg border-2 border-gray-400 p-2"
<<<<<<< HEAD
                    bind:value={chainIterations[currentChainIndex].algo.maxTemperature}
                    oninput={(e) => {
                      const value = +e.currentTarget.value;
                      chainIterations[currentChainIndex].algo.maxTemperature = value;
                      validateField(
                        `algo-maxTemperature-${currentChainIndex}`,
                        value,
                        validatePositiveNumber
                      );
                    }} />
=======
                    bind:value={chainIterations[currentChainIndex].algo.maxTemperature} />
>>>>>>> e8889ed1
                  {#if errors[`algo-maxTemperature-${currentChainIndex}`]}
                    <p class="text-sm text-red-500">
                      {errors[`algo-maxTemperature-${currentChainIndex}`]}
                    </p>
                  {/if}
                </div>
                {#if chainIterations[currentChainIndex].algo.name !== "Greedy Planning" && chainIterations[currentChainIndex].algo.algorithm !== "Simulated Annealing"}
                  <div>
                    <label
                      for="algoSource-{currentChainIndex}"
                      class="mb-1 block text-lg text-gray-700">
                      Algorithm
                    </label>
                    <div
                      id="algorithm"
                      class="text-les-highlight h-40 w-full rounded-lg border-2 border-gray-400 p-2">
                    </div>
                  </div>
                {/if}
              </fieldset>
<<<<<<< HEAD
=======

              <!-- Energyflow Fieldset -->
>>>>>>> e8889ed1
              {#if chainIterations[currentChainIndex].energyflow}
                <fieldset class="rounded-lg border-2 border-gray-300 p-4">
                  <legend class="mb-2 text-2xl font-bold text-gray-800">Energyflow</legend>
                  <div class="mb-4">
                    <label
<<<<<<< HEAD
                      for="energyflowPanels-{currentChainIndex}"
=======
                      for="energyflow-{currentChainIndex}"
>>>>>>> e8889ed1
                      class="mb-1 block text-lg text-gray-700">
                      Solar Panels Factor
                    </label>
                    <input
<<<<<<< HEAD
                      id="energyflowPanels-{currentChainIndex}"
=======
                      id="energyflow-{currentChainIndex}"
>>>>>>> e8889ed1
                      type="number"
                      required
                      step="any"
                      min="0"
                      class="text-les-highlight w-full rounded-lg border-2 border-gray-400 p-2"
<<<<<<< HEAD
                      bind:value={chainIterations[currentChainIndex].energyflow.solarPanelsFactor}
                      oninput={(e) => {
                        const value = +e.currentTarget.value;
                        chainIterations[currentChainIndex].energyflow.solarPanelsFactor = value;
                        validateField(
                          `energyflow-solarPanelsFactor-${currentChainIndex}`,
                          value,
                          validatePositiveNumber
                        );
                      }} />
=======
                      bind:value={
                        chainIterations[currentChainIndex].energyflow.solarPanelsFactor
                      } />
>>>>>>> e8889ed1
                    {#if errors[`energyflow-solarPanelsFactor-${currentChainIndex}`]}
                      <p class="text-sm text-red-500">
                        {errors[`energyflow-solarPanelsFactor-${currentChainIndex}`]}
                      </p>
                    {/if}
                  </div>
<<<<<<< HEAD
                  <div>
                    <label
                      for="energyflowUsage-{currentChainIndex}"
                      class="mb-1 block text-lg text-gray-700">
                      Energy Usage Factor
                    </label>
                    <input
                      id="energyflowUsage-{currentChainIndex}"
                      type="number"
                      required
                      step="any"
                      min="0"
                      class="text-les-highlight w-full rounded-lg border-2 border-gray-400 p-2"
                      bind:value={chainIterations[currentChainIndex].energyflow.energyUsageFactor}
                      oninput={(e) => {
                        const value = +e.currentTarget.value;
                        chainIterations[currentChainIndex].energyflow.energyUsageFactor = value;
                        validateField(
                          `energyflow-energyUsageFactor-${currentChainIndex}`,
                          value,
                          validatePositiveNumber
                        );
                      }} />
                    {#if errors[`energyflow-energyUsageFactor-${currentChainIndex}`]}
                      <p class="text-sm text-red-500">
                        {errors[`energyflow-energyUsageFactor-${currentChainIndex}`]}
                      </p>
                    {/if}
                  </div>
=======
                  <label
                    for="energyflow-{currentChainIndex}"
                    class="mb-1 block text-lg text-gray-700">
                    Energy Usage Factor
                  </label>
                  <input
                    id="energyflow-{currentChainIndex}"
                    type="number"
                    required
                    step="any"
                    min="0"
                    class="text-les-highlight w-full rounded-lg border-2 border-gray-400 p-2"
                    bind:value={chainIterations[currentChainIndex].energyflow.energyUsageFactor} />
                  {#if errors[`energyflow-energyUsageFactor-${currentChainIndex}`]}
                    <p class="text-sm text-red-500">
                      {errors[`energyflow-energyUsageFactor-${currentChainIndex}`]}
                    </p>
                  {/if}
>>>>>>> e8889ed1
                </fieldset>
              {/if}
            {/if}
          {/if}
        </div>
<<<<<<< HEAD
        <div class="flex w-full justify-between">
          <button
            class="rounded-md bg-gray-300 px-4 py-2 text-gray-700 transition-colors duration-300 hover:bg-gray-400"
            onclick={previousChainIteration}
            disabled={currentChainIndex === 0 || hasErrors}>
            Previous
          </button>
          {#if currentChainIndex < chainCount - 1}
            <button
              class="cursor-pointer rounded-md bg-blue-500 px-4 py-2 text-white transition-colors duration-300 hover:bg-blue-600 disabled:opacity-50"
              onclick={nextChainIteration}
              disabled={hasErrors}>
=======

        <div class="flex w-full justify-between">
          <button
            class="rounded-md bg-gray-300 px-4 py-2 text-gray-700 transition-colors duration-300 disabled:opacity-50 {currentChainIndex !==
            0
              ? 'hover:bg-gray-400'
              : 'cursor-not-allowed'}"
            onclick={previousChainIteration}
            disabled={currentChainIndex === 0}>
            Previous
          </button>

          {#if currentChainIndex < chainCount - 1}
            <button
              class="cursor-pointer rounded-md bg-blue-500 px-4 py-2 text-white transition-colors duration-300 hover:bg-blue-600 disabled:opacity-50"
              onclick={nextChainIteration}>
>>>>>>> e8889ed1
              Next
            </button>
          {:else}
            <button
              class="bg-les-highlight hover:bg-sidebar cursor-pointer rounded-md px-4 py-2 text-white transition-colors duration-300"
<<<<<<< HEAD
              onclick={runChain}
              disabled={hasErrors}>
=======
              onclick={runChain}>
>>>>>>> e8889ed1
              Run
            </button>
          {/if}
        </div>
      {/if}
    </div>
  </div>
{/if}<|MERGE_RESOLUTION|>--- conflicted
+++ resolved
@@ -37,7 +37,6 @@
   let initial = $state(true);
   let prevChainCount = $state(0);
   let stepperDone = $state(false);
-<<<<<<< HEAD
   let hasErrors = $state(false);
   let errors: { [field: string]: string } = $state({});
 
@@ -114,132 +113,15 @@
         validatePositiveNumber
       );
     }
-=======
-
-  let errors: { [field: string]: string } = $state({});
-
-  // Helper function to check if a value is a valid number.
-  const isValidNumber = (value: any) =>
-    value !== null && value !== undefined && !isNaN(parseFloat(value)) && isFinite(value);
-
-  function validateCurrentIteration(): boolean {
-    // Clear previous errors
-    errors = {};
-
-    // Validate Twinworld fields
-    if (chainIterations[currentChainIndex]?.twinworld) {
-      const value = chainIterations[currentChainIndex].twinworld.solarPanelCapacity;
-      if (value === null || value === undefined) {
-        errors[`twinworld-solarPanelCapacity-${currentChainIndex}`] =
-          "Solar Panel Capacity is required.";
-      } else if (!isValidNumber(value) || Number(value) < 0) {
-        errors[`twinworld-solarPanelCapacity-${currentChainIndex}`] =
-          "Please enter a valid positive number.";
-      }
-    }
-
-    // Validate Cost Model fields
-    if (chainIterations[currentChainIndex]?.costmodel) {
-      const costModel = chainIterations[currentChainIndex].costmodel;
-
-      // Price Network Buy Consumer
-      if (
-        costModel.priceNetworkBuyConsumer === null ||
-        costModel.priceNetworkBuyConsumer === undefined
-      ) {
-        errors[`costmodel-priceNetworkBuyConsumer-${currentChainIndex}`] =
-          "Price Network Buy Consumer is required.";
-      } else if (
-        !isValidNumber(costModel.priceNetworkBuyConsumer) ||
-        Number(costModel.priceNetworkBuyConsumer) < 0
-      ) {
-        errors[`costmodel-priceNetworkBuyConsumer-${currentChainIndex}`] =
-          "Please enter a valid positive number.";
-      }
-
-      // Price Network Sell Consumer
-      if (
-        costModel.priceNetworkSellConsumer === null ||
-        costModel.priceNetworkSellConsumer === undefined
-      ) {
-        errors[`costmodel-priceNetworkSellConsumer-${currentChainIndex}`] =
-          "Price Network Sell Consumer is required.";
-      } else if (
-        !isValidNumber(costModel.priceNetworkSellConsumer) ||
-        Number(costModel.priceNetworkSellConsumer) < 0
-      ) {
-        errors[`costmodel-priceNetworkSellConsumer-${currentChainIndex}`] =
-          "Please enter a valid positive number.";
-      }
-
-      // Fixed Price Ratio
-      if (costModel.fixedPriceRatio === null || costModel.fixedPriceRatio === undefined) {
-        errors[`costmodel-fixedPriceRatio-${currentChainIndex}`] =
-          "Fixed Price Ratio is required.";
-      } else if (
-        !isValidNumber(costModel.fixedPriceRatio) ||
-        Number(costModel.fixedPriceRatio) < 0
-      ) {
-        errors[`costmodel-fixedPriceRatio-${currentChainIndex}`] =
-          "Please enter a valid positive number.";
-      }
-    }
-
-    // Validate Algorithm fields
-    if (chainIterations[currentChainIndex]?.algo) {
-      const algo = chainIterations[currentChainIndex].algo;
-      if (algo.maxTemperature === null || algo.maxTemperature === undefined) {
-        errors[`algo-maxTemperature-${currentChainIndex}`] = "Max Temperature is required.";
-      } else if (!isValidNumber(algo.maxTemperature) || Number(algo.maxTemperature) < 0) {
-        errors[`algo-maxTemperature-${currentChainIndex}`] =
-          "Please enter a valid positive number.";
-      }
-    }
-
-    // Validate Energyflow fields
-    if (chainIterations[currentChainIndex]?.energyflow) {
-      const energyflow = chainIterations[currentChainIndex].energyflow;
-      if (energyflow.solarPanelsFactor === null || energyflow.solarPanelsFactor === undefined) {
-        errors[`energyflow-solarPanelsFactor-${currentChainIndex}`] =
-          "Solar Panels Factor is required.";
-      } else if (
-        !isValidNumber(energyflow.solarPanelsFactor) ||
-        Number(energyflow.solarPanelsFactor) < 0
-      ) {
-        errors[`energyflow-solarPanelsFactor-${currentChainIndex}`] =
-          "Please enter a valid positive number.";
-      }
-
-      if (energyflow.energyUsageFactor === null || energyflow.energyUsageFactor === undefined) {
-        errors[`energyflow-energyUsageFactor-${currentChainIndex}`] =
-          "Energy Usage Factor is required.";
-      } else if (
-        !isValidNumber(energyflow.energyUsageFactor) ||
-        Number(energyflow.energyUsageFactor) < 0
-      ) {
-        errors[`energyflow-energyUsageFactor-${currentChainIndex}`] =
-          "Please enter a valid positive number.";
-      }
-    }
-
-    // Return true if no errors, false otherwise.
->>>>>>> e8889ed1
+
     return Object.keys(errors).length === 0;
   }
 
   function nextChainIteration() {
-<<<<<<< HEAD
-=======
-    // Validate current chain settings before proceeding
->>>>>>> e8889ed1
     if (!validateCurrentIteration()) {
       alert("Please correct the errors before proceeding.");
       return;
     }
-<<<<<<< HEAD
-=======
-
->>>>>>> e8889ed1
     if (currentChainIndex < chainCount - 1) {
       currentChainIndex++;
       loadEditors("costmodelalgo", chainIterations[currentChainIndex].costmodel.algorithm);
@@ -263,10 +145,6 @@
   }
 
   async function runChain() {
-<<<<<<< HEAD
-=======
-    // Validate current iteration before starting the chain run.
->>>>>>> e8889ed1
     if (!validateCurrentIteration()) {
       alert("Please correct the errors before running the chain.");
       return;
@@ -299,11 +177,7 @@
 
   function loadEditors(id: string, value: string) {
     if (!document.getElementById(id)) return;
-<<<<<<< HEAD
     // @ts-ignore - aceEditor is defined in the global scope
-=======
-    // @ts-ignore
->>>>>>> e8889ed1
     const aceEditor = ace.edit(id, {
       mode: "ace/mode/javascript",
       selectionStyle: "text",
@@ -311,10 +185,7 @@
       animatedScroll: true,
       fontSize: "15px",
     });
-<<<<<<< HEAD
-=======
-
->>>>>>> e8889ed1
+
     aceEditor.setValue(value, -1);
   }
 
@@ -348,13 +219,10 @@
     prevChainCount = chainCount;
     loadEditors("costmodelalgo", chainIterations[currentChainIndex].costmodel.algorithm);
     loadEditors("algorithm", chainIterations[currentChainIndex].algo.algorithm);
-<<<<<<< HEAD
   });
 
   $effect(() => {
     hasErrors = Object.keys(errors).length > 0;
-=======
->>>>>>> e8889ed1
   });
 </script>
 
@@ -400,10 +268,6 @@
           </div>
         {/if}
       </div>
-<<<<<<< HEAD
-=======
-
->>>>>>> e8889ed1
       {#if chainCount === 0}
         <div class="flex w-full items-center justify-center">
           <p class="text-lg text-gray-600">
@@ -413,10 +277,6 @@
       {:else if !done}
         <div class="flex w-full flex-col space-y-6">
           {#if chainIterations[currentChainIndex]}
-<<<<<<< HEAD
-=======
-            <!-- Twinworld Fieldset -->
->>>>>>> e8889ed1
             {#if chainIterations[currentChainIndex].twinworld}
               <fieldset class="rounded-lg border-2 border-gray-300 p-4">
                 <legend class="mb-2 text-2xl font-bold text-gray-800">Twin World</legend>
@@ -433,7 +293,6 @@
                     min="0"
                     step="any"
                     class="text-les-highlight w-full rounded-lg border-2 border-gray-400 p-2"
-<<<<<<< HEAD
                     bind:value={chainIterations[currentChainIndex].twinworld.solarPanelCapacity}
                     oninput={(e) => {
                       const value = +e.currentTarget.value;
@@ -444,9 +303,6 @@
                         validatePositiveNumber
                       );
                     }} />
-=======
-                    bind:value={chainIterations[currentChainIndex].twinworld.solarPanelCapacity} />
->>>>>>> e8889ed1
                   {#if errors[`twinworld-solarPanelCapacity-${currentChainIndex}`]}
                     <p class="text-sm text-red-500">
                       {errors[`twinworld-solarPanelCapacity-${currentChainIndex}`]}
@@ -455,11 +311,7 @@
                 </div>
               </fieldset>
             {/if}
-<<<<<<< HEAD
-=======
-
-            <!-- Cost Model Fieldset -->
->>>>>>> e8889ed1
+
             {#if chainIterations[currentChainIndex].costmodel}
               <fieldset class="rounded-lg border-2 border-gray-300 p-4">
                 <legend class="mb-2 text-2xl font-bold text-gray-800">Cost Model</legend>
@@ -478,7 +330,6 @@
                     class="text-les-highlight w-full rounded-lg border-2 border-gray-400 p-2"
                     bind:value={
                       chainIterations[currentChainIndex].costmodel.priceNetworkBuyConsumer
-<<<<<<< HEAD
                     }
                     oninput={(e) => {
                       const value = +e.currentTarget.value;
@@ -489,9 +340,7 @@
                         validatePositiveNumber
                       );
                     }} />
-=======
-                    } />
->>>>>>> e8889ed1
+
                   {#if errors[`costmodel-priceNetworkBuyConsumer-${currentChainIndex}`]}
                     <p class="text-sm text-red-500">
                       {errors[`costmodel-priceNetworkBuyConsumer-${currentChainIndex}`]}
@@ -513,7 +362,6 @@
                     class="text-les-highlight w-full rounded-lg border-2 border-gray-400 p-2"
                     bind:value={
                       chainIterations[currentChainIndex].costmodel.priceNetworkSellConsumer
-<<<<<<< HEAD
                     }
                     oninput={(e) => {
                       const value = +e.currentTarget.value;
@@ -525,9 +373,6 @@
                         validatePositiveNumber
                       );
                     }} />
-=======
-                    } />
->>>>>>> e8889ed1
                   {#if errors[`costmodel-priceNetworkSellConsumer-${currentChainIndex}`]}
                     <p class="text-sm text-red-500">
                       {errors[`costmodel-priceNetworkSellConsumer-${currentChainIndex}`]}
@@ -547,7 +392,6 @@
                     step="0.01"
                     min="0"
                     class="text-les-highlight w-full rounded-lg border-2 border-gray-400 p-2"
-<<<<<<< HEAD
                     bind:value={chainIterations[currentChainIndex].costmodel.fixedPriceRatio}
                     oninput={(e) => {
                       const value = +e.currentTarget.value;
@@ -558,9 +402,6 @@
                         validatePositiveNumber
                       );
                     }} />
-=======
-                    bind:value={chainIterations[currentChainIndex].costmodel.fixedPriceRatio} />
->>>>>>> e8889ed1
                   {#if errors[`costmodel-fixedPriceRatio-${currentChainIndex}`]}
                     <p class="text-sm text-red-500">
                       {errors[`costmodel-fixedPriceRatio-${currentChainIndex}`]}
@@ -582,11 +423,7 @@
                 {/if}
               </fieldset>
             {/if}
-<<<<<<< HEAD
-=======
-
-            <!-- Algorithm Fieldset -->
->>>>>>> e8889ed1
+          
             {#if chainIterations[currentChainIndex].algo}
               <fieldset class="rounded-lg border-2 border-gray-300 p-4">
                 <legend class="mb-2 text-2xl font-bold text-gray-800">Algorithm</legend>
@@ -603,7 +440,6 @@
                     step="any"
                     min="0"
                     class="text-les-highlight w-full rounded-lg border-2 border-gray-400 p-2"
-<<<<<<< HEAD
                     bind:value={chainIterations[currentChainIndex].algo.maxTemperature}
                     oninput={(e) => {
                       const value = +e.currentTarget.value;
@@ -614,9 +450,7 @@
                         validatePositiveNumber
                       );
                     }} />
-=======
-                    bind:value={chainIterations[currentChainIndex].algo.maxTemperature} />
->>>>>>> e8889ed1
+
                   {#if errors[`algo-maxTemperature-${currentChainIndex}`]}
                     <p class="text-sm text-red-500">
                       {errors[`algo-maxTemperature-${currentChainIndex}`]}
@@ -637,36 +471,23 @@
                   </div>
                 {/if}
               </fieldset>
-<<<<<<< HEAD
-=======
-
-              <!-- Energyflow Fieldset -->
->>>>>>> e8889ed1
+
               {#if chainIterations[currentChainIndex].energyflow}
                 <fieldset class="rounded-lg border-2 border-gray-300 p-4">
                   <legend class="mb-2 text-2xl font-bold text-gray-800">Energyflow</legend>
                   <div class="mb-4">
                     <label
-<<<<<<< HEAD
                       for="energyflowPanels-{currentChainIndex}"
-=======
-                      for="energyflow-{currentChainIndex}"
->>>>>>> e8889ed1
                       class="mb-1 block text-lg text-gray-700">
                       Solar Panels Factor
                     </label>
                     <input
-<<<<<<< HEAD
                       id="energyflowPanels-{currentChainIndex}"
-=======
-                      id="energyflow-{currentChainIndex}"
->>>>>>> e8889ed1
                       type="number"
                       required
                       step="any"
                       min="0"
                       class="text-les-highlight w-full rounded-lg border-2 border-gray-400 p-2"
-<<<<<<< HEAD
                       bind:value={chainIterations[currentChainIndex].energyflow.solarPanelsFactor}
                       oninput={(e) => {
                         const value = +e.currentTarget.value;
@@ -677,18 +498,13 @@
                           validatePositiveNumber
                         );
                       }} />
-=======
-                      bind:value={
-                        chainIterations[currentChainIndex].energyflow.solarPanelsFactor
-                      } />
->>>>>>> e8889ed1
+
                     {#if errors[`energyflow-solarPanelsFactor-${currentChainIndex}`]}
                       <p class="text-sm text-red-500">
                         {errors[`energyflow-solarPanelsFactor-${currentChainIndex}`]}
                       </p>
                     {/if}
                   </div>
-<<<<<<< HEAD
                   <div>
                     <label
                       for="energyflowUsage-{currentChainIndex}"
@@ -718,32 +534,11 @@
                       </p>
                     {/if}
                   </div>
-=======
-                  <label
-                    for="energyflow-{currentChainIndex}"
-                    class="mb-1 block text-lg text-gray-700">
-                    Energy Usage Factor
-                  </label>
-                  <input
-                    id="energyflow-{currentChainIndex}"
-                    type="number"
-                    required
-                    step="any"
-                    min="0"
-                    class="text-les-highlight w-full rounded-lg border-2 border-gray-400 p-2"
-                    bind:value={chainIterations[currentChainIndex].energyflow.energyUsageFactor} />
-                  {#if errors[`energyflow-energyUsageFactor-${currentChainIndex}`]}
-                    <p class="text-sm text-red-500">
-                      {errors[`energyflow-energyUsageFactor-${currentChainIndex}`]}
-                    </p>
-                  {/if}
->>>>>>> e8889ed1
                 </fieldset>
               {/if}
             {/if}
           {/if}
         </div>
-<<<<<<< HEAD
         <div class="flex w-full justify-between">
           <button
             class="rounded-md bg-gray-300 px-4 py-2 text-gray-700 transition-colors duration-300 hover:bg-gray-400"
@@ -756,35 +551,13 @@
               class="cursor-pointer rounded-md bg-blue-500 px-4 py-2 text-white transition-colors duration-300 hover:bg-blue-600 disabled:opacity-50"
               onclick={nextChainIteration}
               disabled={hasErrors}>
-=======
-
-        <div class="flex w-full justify-between">
-          <button
-            class="rounded-md bg-gray-300 px-4 py-2 text-gray-700 transition-colors duration-300 disabled:opacity-50 {currentChainIndex !==
-            0
-              ? 'hover:bg-gray-400'
-              : 'cursor-not-allowed'}"
-            onclick={previousChainIteration}
-            disabled={currentChainIndex === 0}>
-            Previous
-          </button>
-
-          {#if currentChainIndex < chainCount - 1}
-            <button
-              class="cursor-pointer rounded-md bg-blue-500 px-4 py-2 text-white transition-colors duration-300 hover:bg-blue-600 disabled:opacity-50"
-              onclick={nextChainIteration}>
->>>>>>> e8889ed1
               Next
             </button>
           {:else}
             <button
               class="bg-les-highlight hover:bg-sidebar cursor-pointer rounded-md px-4 py-2 text-white transition-colors duration-300"
-<<<<<<< HEAD
               onclick={runChain}
               disabled={hasErrors}>
-=======
-              onclick={runChain}>
->>>>>>> e8889ed1
               Run
             </button>
           {/if}
